--- conflicted
+++ resolved
@@ -13,12 +13,8 @@
 ---
 
 <!-- i18n:section:introduction -->
-<<<<<<< HEAD
 ### Présentation d’AYOCS Sprunkr
-Un mod idéal pour les fans de Sprunki qui veulent un relooking complet, entre mode et effets sonores plus luxueux.
-=======
 Un mod idéal pour les fans de Sprunki qui veulent un relooking complet, entre esthétique soignée et sonorités plus travaillées.
->>>>>>> 6f793bee
 
 ### Présentation du jeu
 
@@ -54,10 +50,5 @@
 - <!-- i18n:faq:id=faq:ayocs-sprunkr:mobile-compatible-2a8d3c4e -->
   **Puis‑je jouer sur mobile ?** Oui, le jeu est optimisé pour les navigateurs sur ordinateur et sur mobile.
 
-<<<<<<< HEAD
 ### Pour conclure
-AYOCS Sprunkr est donc une évolution « mode » de Sprunki : même accessibilité, mais une direction artistique premium et des sons tout neufs pour donner à tes compositions un look et une vibe beaucoup plus tendances.
-=======
-- **Q : Puis‑je sauvegarder mes compositions ?**  
-  **R :** Selon la version, tu peux enregistrer ton projet ou le partager en ligne. Vérifie les options proposées dans l’interface d’AYOCS Sprunkr.
->>>>>>> 6f793bee
+AYOCS Sprunkr est donc une évolution « mode » de Sprunki : même accessibilité, mais une direction artistique premium et des sons tout neufs pour donner à tes compositions un look et une vibe beaucoup plus tendances.